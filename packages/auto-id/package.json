{
  "name": "@autonomys/auto-id",
<<<<<<< HEAD
  "version": "0.1.6",
=======
  "version": "0.1.6-devnet-support",
>>>>>>> 908e016a
  "main": "dist/index.js",
  "scripts": {
    "build": "tsc",
    "clean": "rm -rf dist",
    "format": "prettier --write \"src/**/*.ts\"",
    "test": "jest"
  },
  "dependencies": {
<<<<<<< HEAD
    "@autonomys/auto-utils": "^0.1.6",
=======
    "@autonomys/auto-utils": "^0.1.6-devnet-support",
>>>>>>> 908e016a
    "@peculiar/asn1-schema": "^2.3.8",
    "@peculiar/asn1-x509": "^2.3.8",
    "@peculiar/webcrypto": "^1.5.0",
    "@peculiar/x509": "^1.11.0",
    "dotenv": "^16.4.5"
  },
  "devDependencies": {
    "@types/jest": "^29.5.12",
    "@types/node": "^20.12.12",
    "jest": "^29.7.0",
    "ts-jest": "^29.1.4",
    "ts-node": "^10.9.2",
    "typescript": "^5.4.5"
  },
  "repository": {
    "type": "git",
    "url": "https://github.com/subspace/auto-sdk"
  },
  "author": {
    "name": "Autonomys",
    "url": "https://www.autonomys.net"
  },
<<<<<<< HEAD
  "gitHead": "eb9ee6dc6987a47bebb38c9ed073c4b99440a920"
=======
  "gitHead": "ff53a35cb89e0979f528e0acb055f0b0ba516bcd"
>>>>>>> 908e016a
}<|MERGE_RESOLUTION|>--- conflicted
+++ resolved
@@ -1,10 +1,6 @@
 {
   "name": "@autonomys/auto-id",
-<<<<<<< HEAD
   "version": "0.1.6",
-=======
-  "version": "0.1.6-devnet-support",
->>>>>>> 908e016a
   "main": "dist/index.js",
   "scripts": {
     "build": "tsc",
@@ -13,11 +9,7 @@
     "test": "jest"
   },
   "dependencies": {
-<<<<<<< HEAD
     "@autonomys/auto-utils": "^0.1.6",
-=======
-    "@autonomys/auto-utils": "^0.1.6-devnet-support",
->>>>>>> 908e016a
     "@peculiar/asn1-schema": "^2.3.8",
     "@peculiar/asn1-x509": "^2.3.8",
     "@peculiar/webcrypto": "^1.5.0",
@@ -40,9 +32,5 @@
     "name": "Autonomys",
     "url": "https://www.autonomys.net"
   },
-<<<<<<< HEAD
-  "gitHead": "eb9ee6dc6987a47bebb38c9ed073c4b99440a920"
-=======
   "gitHead": "ff53a35cb89e0979f528e0acb055f0b0ba516bcd"
->>>>>>> 908e016a
 }