--- conflicted
+++ resolved
@@ -1,10 +1,7 @@
-<<<<<<< HEAD
-=======
 import type { BN } from '@polkadot/util'
 
 export * from './event'
 export * from './extrinsic'
->>>>>>> a1810b40
 export * from './network'
 export * from './wallet'
 
