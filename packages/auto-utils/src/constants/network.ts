--- conflicted
+++ resolved
@@ -1,11 +1,8 @@
 // file: src/constants/network.ts
 
 import type { Network } from '../types/network'
-<<<<<<< HEAD
 import { domains } from './domain'
-=======
 import { TESTNET_TOKEN } from './token'
->>>>>>> afc9bef8
 
 export enum NetworkId {
   GEMINI_3H = 'gemini-3h',
