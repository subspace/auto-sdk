// file: src/constants/network.ts

import type { Network } from '../types/network'

export enum NetworkId {
  AUTONOMYS_GEMINI_3H = 'autonomys-gemini-3h',
  AUTONOMYS_LOCALHOST = 'autonomys-localhost',
}

export enum DomainId {
  AUTO_ID = 'auto-id',
  NOVA = 'nova',
}

export const ASTRAL_EXPLORER = 'https://explorer.subspace.network/'

export const networks: Network[] = [
  {
    id: NetworkId.AUTONOMYS_GEMINI_3H,
    name: 'Autonomys Testnet - Gemini 3H',
    rpcUrls: [
      'wss://rpc-0.gemini-3h.subspace.network/ws',
      'wss://rpc-1.gemini-3h.subspace.network/ws',
    ],
    explorer: [
      {
        name: 'Astral',
        url: ASTRAL_EXPLORER + 'gemini-3h/consensus/',
      },
      {
        name: 'Subscan',
        url: 'https://subspace.subscan.io/',
      },
    ],
    domains: [
      {
        id: DomainId.AUTO_ID,
        name: 'Autonomys - Auto-ID',
        rpcUrls: ['wss://autoid-0.gemini-3h.subspace.network/ws'],
      },
      {
        id: DomainId.NOVA,
        name: 'Autonomys - Nova (EVM)',
        rpcUrls: ['https://nova-0.gemini-3h.subspace.network/ws'],
      },
    ],
    isTestnet: true,
  },
  {
<<<<<<< HEAD
    id: NetworkId.AUTONOMYS_LOCALHOST,
=======
    id: 'autonomys-devnet',
    name: 'Autonomys - Devnet',
    rpcUrls: ['ws://rpc.devnet.subspace.network/ws'],
    explorer: [
      {
        name: 'Astral',
        url: 'https://explorer.subspace.network/devnet/consensus/',
      },
    ],
    domains: [
      {
        id: 'auto-id', // Placeholder
        name: 'Autonomys - Auto-ID',
        rpcUrls: ['ws://autoid.devnet.subspace.network/ws'],
      },
      {
        id: 'auto-evm', // Placeholder
        name: 'Autonomys - Auto-EVM (Nova)',
        rpcUrls: ['https:///nova.devnet.subspace.network/ws'],
      },
    ],
    isTestnet: true,
    isLocalhost: false,
  },
  {
    id: 'autonomys-localhost',
>>>>>>> 2910fa7e
    name: 'Autonomys - Localhost',
    rpcUrls: ['ws://127.0.0.1:9944/ws'],
    explorer: [
      {
        name: 'Astral',
        url: ASTRAL_EXPLORER + 'localhost/consensus/',
      },
    ],
    domains: [
      {
        id: DomainId.AUTO_ID,
        name: 'Autonomys - Auto-ID',
        rpcUrls: ['ws://127.0.0.1:9945/ws'],
      },
      {
        id: DomainId.NOVA,
        name: 'Autonomys - Nova (EVM)',
        rpcUrls: ['https:///127.0.0.1:9946/ws'],
      },
    ],
    isTestnet: true,
    isLocalhost: true,
  },
]

export const defaultNetwork = networks[0]<|MERGE_RESOLUTION|>--- conflicted
+++ resolved
@@ -4,6 +4,7 @@
 
 export enum NetworkId {
   AUTONOMYS_GEMINI_3H = 'autonomys-gemini-3h',
+  AUTONOMYS_DEVNET = 'autonomys-devnet',
   AUTONOMYS_LOCALHOST = 'autonomys-localhost',
 }
 
@@ -47,27 +48,24 @@
     isTestnet: true,
   },
   {
-<<<<<<< HEAD
-    id: NetworkId.AUTONOMYS_LOCALHOST,
-=======
-    id: 'autonomys-devnet',
+    id: NetworkId.AUTONOMYS_DEVNET,
     name: 'Autonomys - Devnet',
     rpcUrls: ['ws://rpc.devnet.subspace.network/ws'],
     explorer: [
       {
         name: 'Astral',
-        url: 'https://explorer.subspace.network/devnet/consensus/',
+        url: ASTRAL_EXPLORER + '/devnet/consensus/',
       },
     ],
     domains: [
       {
-        id: 'auto-id', // Placeholder
+        id: DomainId.AUTO_ID,
         name: 'Autonomys - Auto-ID',
         rpcUrls: ['ws://autoid.devnet.subspace.network/ws'],
       },
       {
-        id: 'auto-evm', // Placeholder
-        name: 'Autonomys - Auto-EVM (Nova)',
+        id: DomainId.NOVA,
+        name: 'Autonomys - Nova (EVM)',
         rpcUrls: ['https:///nova.devnet.subspace.network/ws'],
       },
     ],
@@ -75,8 +73,7 @@
     isLocalhost: false,
   },
   {
-    id: 'autonomys-localhost',
->>>>>>> 2910fa7e
+    id: NetworkId.AUTONOMYS_LOCALHOST,
     name: 'Autonomys - Localhost',
     rpcUrls: ['ws://127.0.0.1:9944/ws'],
     explorer: [
